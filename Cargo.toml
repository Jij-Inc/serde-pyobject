[package]
name = "serde-pyobject"
version = "0.7.0"
edition = "2021"

description = "PyO3's PyAny as a serde data format"
documentation = "https://docs.rs/serde-pyobject/"
repository = "https://github.com/Jij-Inc/serde-pyobject"
keywords = ["serde", "pyo3", "python", "ffi"]
license = "MIT OR Apache-2.0"

[dependencies]
<<<<<<< HEAD
pyo3 = ">=0.23.0, <0.25.0"
serde = "1.0.190"
once_cell = { version = ">=1.21", optional = true }
=======
pyo3 = ">=0.26.0"
serde = "1.0.228"
>>>>>>> bb097a1a

[dev-dependencies]
maplit = "1.0.2"
pyo3 = { version = ">=0.26.0", features = ["auto-initialize"] }
serde = { version = "1.0.228", features = ["derive"] }
serde_json = "1.0.145"

[features]
default = []
abi3-py38 = ["pyo3/abi3-py38"]
dataclass_support = ["dep:once_cell"]
pydantic_support = ["dep:once_cell"]<|MERGE_RESOLUTION|>--- conflicted
+++ resolved
@@ -10,14 +10,9 @@
 license = "MIT OR Apache-2.0"
 
 [dependencies]
-<<<<<<< HEAD
-pyo3 = ">=0.23.0, <0.25.0"
-serde = "1.0.190"
 once_cell = { version = ">=1.21", optional = true }
-=======
 pyo3 = ">=0.26.0"
 serde = "1.0.228"
->>>>>>> bb097a1a
 
 [dev-dependencies]
 maplit = "1.0.2"
