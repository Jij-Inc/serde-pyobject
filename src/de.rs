use crate::error::{Error, Result};
use pyo3::{types::*, Bound};
use serde::{
    de::{self, value::StrDeserializer, MapAccess, SeqAccess, Visitor},
    forward_to_deserialize_any, Deserialize, Deserializer,
};

/// Deserialize a Python object into Rust type `T: Deserialize`.
///
/// # Examples
///
/// ## primitive
///
/// ```
/// use pyo3::{Python, Py, PyAny, IntoPy};
/// use serde_pyobject::from_pyobject;
///
/// Python::with_gil(|py| {
///     // integer
///     let any: Py<PyAny> = 42.into_py(py);
///     let i: i32 = from_pyobject(any.into_bound(py)).unwrap();
///     assert_eq!(i, 42);
///
///     // float
///     let any: Py<PyAny> = (0.1).into_py(py);
///     let x: f32 = from_pyobject(any.into_bound(py)).unwrap();
///     assert_eq!(x, 0.1);
///
///     // bool
///     let any: Py<PyAny> = true.into_py(py);
///     let x: bool = from_pyobject(any.into_bound(py)).unwrap();
///     assert_eq!(x, true);
/// });
/// ```
///
/// ## option
///
/// ```
/// use pyo3::{Python, Py, PyAny, IntoPy};
/// use serde_pyobject::from_pyobject;
///
/// Python::with_gil(|py| {
///     let none = py.None();
///     let option: Option<i32> = from_pyobject(none.into_bound(py)).unwrap();
///     assert_eq!(option, None);
///
///     let py_int: Py<PyAny> = 42.into_py(py);
///     let i: Option<i32> = from_pyobject(py_int.into_bound(py)).unwrap();
///     assert_eq!(i, Some(42));
/// })
/// ```
///
/// ## unit
///
/// ```
/// use pyo3::{Python, types::PyTuple};
/// use serde_pyobject::from_pyobject;
///
/// Python::with_gil(|py| {
///     let py_unit = PyTuple::empty(py);
///     let unit: () = from_pyobject(py_unit).unwrap();
///     assert_eq!(unit, ());
/// })
/// ```
///
/// ## unit_struct
///
/// ```
/// use serde::Deserialize;
/// use pyo3::{Python, types::PyTuple};
/// use serde_pyobject::from_pyobject;
///
/// #[derive(Debug, PartialEq, Deserialize)]
/// struct UnitStruct;
///
/// Python::with_gil(|py| {
///     let py_unit = PyTuple::empty(py);
///     let unit: UnitStruct = from_pyobject(py_unit).unwrap();
///     assert_eq!(unit, UnitStruct);
/// })
/// ```
///
/// ## unit variant
///
/// ```
/// use serde::Deserialize;
/// use pyo3::{Python, types::PyString};
/// use serde_pyobject::from_pyobject;
///
/// #[derive(Debug, PartialEq, Deserialize)]
/// enum E {
///     A,
///     B,
/// }
///
/// Python::with_gil(|py| {
///     let any = PyString::new_bound(py, "A");
///     let out: E = from_pyobject(any).unwrap();
///     assert_eq!(out, E::A);
/// })
/// ```
///
/// ## newtype struct
///
/// ```
/// use serde::Deserialize;
/// use pyo3::{Python, Bound, PyAny, IntoPy};
/// use serde_pyobject::from_pyobject;
///
/// #[derive(Debug, PartialEq, Deserialize)]
/// struct NewTypeStruct(u8);
///
/// Python::with_gil(|py| {
///     let any: Bound<PyAny> = 1_u32.into_py(py).into_bound(py);
///     let obj: NewTypeStruct = from_pyobject(any).unwrap();
///     assert_eq!(obj, NewTypeStruct(1));
/// });
/// ```
///
/// ## newtype variant
///
/// ```
/// use serde::Deserialize;
/// use pyo3::Python;
/// use serde_pyobject::{from_pyobject, pydict};
///
/// #[derive(Debug, PartialEq, Deserialize)]
/// enum NewTypeVariant {
///     N(u8),
/// }
///
/// Python::with_gil(|py| {
///     let dict = pydict! { py, "N" => 41 }.unwrap();
///     let obj: NewTypeVariant = from_pyobject(dict).unwrap();
///     assert_eq!(obj, NewTypeVariant::N(41));
/// });
/// ```
///
/// ## seq
///
/// ```
/// use pyo3::Python;
/// use serde_pyobject::{from_pyobject, pylist};
///
/// Python::with_gil(|py| {
///     let list = pylist![py; 1, 2, 3].unwrap();
///     let seq: Vec<i32> = from_pyobject(list).unwrap();
///     assert_eq!(seq, vec![1, 2, 3]);
/// });
/// ```
///
/// ## tuple
///
/// ```
/// use pyo3::{Python, types::PyTuple};
/// use serde_pyobject::from_pyobject;
///
/// Python::with_gil(|py| {
///     let tuple = PyTuple::new_bound(py, &[1, 2, 3]);
///     let tuple: (i32, i32, i32) = from_pyobject(tuple).unwrap();
///     assert_eq!(tuple, (1, 2, 3));
/// });
/// ```
///
/// ## tuple struct
///
/// ```
/// use serde::Deserialize;
/// use pyo3::{Python, IntoPy, types::PyTuple};
/// use serde_pyobject::from_pyobject;
///
/// #[derive(Debug, PartialEq, Deserialize)]
/// struct T(u8, String);
///
/// Python::with_gil(|py| {
///     let tuple = PyTuple::new_bound(py, &[1_u32.into_py(py), "test".into_py(py)]);
///     let obj: T = from_pyobject(tuple).unwrap();
///     assert_eq!(obj, T(1, "test".to_string()));
/// });
/// ```
///
/// ## tuple variant
///
/// ```
/// use serde::Deserialize;
/// use pyo3::Python;
/// use serde_pyobject::{from_pyobject, pydict};
///
/// #[derive(Debug, PartialEq, Deserialize)]
/// enum TupleVariant {
///     T(u8, u8),
/// }
///
/// Python::with_gil(|py| {
///     let dict = pydict! { py, "T" => (1, 2) }.unwrap();
///     let obj: TupleVariant = from_pyobject(dict).unwrap();
///     assert_eq!(obj, TupleVariant::T(1, 2));
/// });
/// ```
///
/// ## map
///
/// ```
/// use pyo3::Python;
/// use serde_pyobject::{from_pyobject, pydict};
/// use std::collections::BTreeMap;
///
/// Python::with_gil(|py| {
///     let dict = pydict! { py,
///         "a" => "hom",
///         "b" => "test"
///     }
///     .unwrap();
///     let map: BTreeMap<String, String> = from_pyobject(dict).unwrap();
///     assert_eq!(map.get("a"), Some(&"hom".to_string()));
///     assert_eq!(map.get("b"), Some(&"test".to_string()));
/// });
/// ```
///
/// ## struct
///
/// ```
/// use serde::Deserialize;
/// use pyo3::Python;
/// use serde_pyobject::{from_pyobject, pydict};
///
/// #[derive(Debug, PartialEq, Deserialize)]
/// struct A {
///     a: i32,
///     b: String,
/// }
///
/// Python::with_gil(|py| {
///     let dict = pydict! {
///         "a" => 1,
///         "b" => "test"
///     }
///     .unwrap();
///     let a: A = from_pyobject(dict.into_bound(py)).unwrap();
///     assert_eq!(
///         a,
///         A {
///             a: 1,
///             b: "test".to_string()
///         }
///     );
/// });
///
/// Python::with_gil(|py| {
///     let dict = pydict! {
///         "A" => pydict! {
///             "a" => 1,
///             "b" => "test"
///         }
///         .unwrap()
///     }
///     .unwrap();
///     let a: A = from_pyobject(dict.into_bound(py)).unwrap();
///     assert_eq!(
///         a,
///         A {
///             a: 1,
///             b: "test".to_string()
///         }
///     );
/// });
/// ```
///
/// ## struct variant
///
/// ```
/// use serde::Deserialize;
/// use pyo3::Python;
/// use serde_pyobject::{from_pyobject, pydict};
///
/// #[derive(Debug, PartialEq, Deserialize)]
/// enum StructVariant {
///     S { r: u8, g: u8, b: u8 },
/// }
///
/// Python::with_gil(|py| {
///     let dict = pydict! {
///         py,
///         "S" => pydict! {
///             "r" => 1,
///             "g" => 2,
///             "b" => 3
///         }.unwrap()
///     }
///     .unwrap();
///     let obj: StructVariant = from_pyobject(dict).unwrap();
///     assert_eq!(obj, StructVariant::S { r: 1, g: 2, b: 3 });
/// });
/// ```
pub fn from_pyobject<'py, 'de, T: Deserialize<'de>, Any>(any: Bound<'py, Any>) -> Result<T> {
    let any = any.into_any();
    T::deserialize(PyAnyDeserializer(any))
}

struct PyAnyDeserializer<'py>(Bound<'py, PyAny>);

impl<'de> de::Deserializer<'de> for PyAnyDeserializer<'_> {
    type Error = Error;

    fn deserialize_any<V>(self, visitor: V) -> Result<V::Value>
    where
        V: Visitor<'de>,
    {
        if self.0.is_instance_of::<PyDict>() {
            return visitor.visit_map(MapDeserializer::new(self.0.downcast()?));
        }
        if self.0.is_instance_of::<PyList>() {
            return visitor.visit_seq(SeqDeserializer::from_list(self.0.downcast()?));
        }
        if self.0.is_instance_of::<PyTuple>() {
            return visitor.visit_seq(SeqDeserializer::from_tuple(self.0.downcast()?));
        }
        if self.0.is_instance_of::<PyString>() {
            return visitor.visit_str(&self.0.extract::<String>()?);
        }
        if self.0.is_instance_of::<PyBool>() {
            // must be match before PyLong
            return visitor.visit_bool(self.0.extract()?);
        }
        if self.0.is_instance_of::<PyInt>() {
            return visitor.visit_i64(self.0.extract()?);
        }
        if self.0.is_instance_of::<PyFloat>() {
            return visitor.visit_f64(self.0.extract()?);
        }
<<<<<<< HEAD
        #[cfg(feature = "dataclass_support")]
        if crate::py_module_cache::is_dataclass(self.0.py(), &self.0)? {
            // Use dataclasses.asdict(obj) to get the dict representtion of the object
            let dataclasses = PyModule::import(self.0.py(), "dataclasses")?;
            let asdict = dataclasses.getattr("asdict")?;
            let dict = asdict.call1((self.0,))?;
            return visitor.visit_map(MapDeserializer::new(dict.downcast()?));
        }
        #[cfg(feature = "pydantic_support")]
        if crate::py_module_cache::is_pydantic_base_model(self.0.py(), &self.0)? {
            // Use pydantic.BaseModel#model_dump() to get the dict representation of the object
            let model_dump = self.0.getattr("model_dump")?;
            let dict = model_dump.call0()?;
            return visitor.visit_map(MapDeserializer::new(dict.downcast()?));
        }
=======
>>>>>>> 8a1b9fd2
        if self.0.hasattr("__dict__")? {
            return visitor.visit_map(MapDeserializer::new(
                self.0.getattr("__dict__")?.downcast()?,
            ));
        }
<<<<<<< HEAD
=======
        if self.0.hasattr("__slots__")? {
            // __slots__ and __dict__ are mutually exclusive, see
            // https://docs.python.org/3/reference/datamodel.html#slots
            return visitor.visit_map(MapDeserializer::from_slots(&self.0)?);
        }
>>>>>>> 8a1b9fd2
        if self.0.is_none() {
            return visitor.visit_none();
        }

        unreachable!("Unsupported type: {}", self.0.get_type());
    }

    fn deserialize_struct<V: de::Visitor<'de>>(
        self,
        name: &'static str,
        _fields: &'static [&'static str],
        visitor: V,
    ) -> Result<V::Value> {
        // Nested dict `{ "A": { "a": 1, "b": 2 } }` is deserialized as `A { a: 1, b: 2 }`
        if self.0.is_instance_of::<PyDict>() {
            let dict: &Bound<PyDict> = self.0.downcast()?;
            if let Some(inner) = dict.get_item(name)? {
                if let Ok(inner) = inner.downcast() {
                    return visitor.visit_map(MapDeserializer::new(inner));
                }
            }
        }
        // Default to `any` case
        self.deserialize_any(visitor)
    }

    fn deserialize_newtype_struct<V: de::Visitor<'de>>(
        self,
        _name: &'static str,
        visitor: V,
    ) -> Result<V::Value> {
        visitor.visit_seq(SeqDeserializer {
            seq_reversed: vec![self.0],
        })
    }

    fn deserialize_option<V: de::Visitor<'de>>(self, visitor: V) -> Result<V::Value> {
        if self.0.is_none() {
            visitor.visit_none()
        } else {
            visitor.visit_some(self)
        }
    }

    fn deserialize_unit<V: de::Visitor<'de>>(self, visitor: V) -> Result<V::Value> {
        if self.0.is(&PyTuple::empty(self.0.py())) {
            visitor.visit_unit()
        } else {
            self.deserialize_any(visitor)
        }
    }

    fn deserialize_unit_struct<V: de::Visitor<'de>>(
        self,
        _name: &'static str,
        visitor: V,
    ) -> Result<V::Value> {
        if self.0.is(&PyTuple::empty(self.0.py())) {
            visitor.visit_unit()
        } else {
            self.deserialize_any(visitor)
        }
    }

    fn deserialize_enum<V: de::Visitor<'de>>(
        self,
        _name: &'static str,
        _variants: &'static [&'static str],
        visitor: V,
    ) -> Result<V::Value> {
        if self.0.is_instance_of::<PyString>() {
            let variant: String = self.0.extract()?;
            let py = self.0.py();
            let none = py.None().into_bound(py);
            return visitor.visit_enum(EnumDeserializer {
                variant: &variant,
                inner: none,
            });
        }
        if self.0.is_instance_of::<PyDict>() {
            let dict: &Bound<PyDict> = self.0.downcast()?;
            if dict.len() == 1 {
                let key = dict.keys().get_item(0).unwrap();
                let value = dict.values().get_item(0).unwrap();
                if key.is_instance_of::<PyString>() {
                    let variant: String = key.extract()?;
                    return visitor.visit_enum(EnumDeserializer {
                        variant: &variant,
                        inner: value,
                    });
                }
            }
        }
        self.deserialize_any(visitor)
    }

    fn deserialize_tuple_struct<V: de::Visitor<'de>>(
        self,
        name: &'static str,
        _len: usize,
        visitor: V,
    ) -> Result<V::Value> {
        if self.0.is_instance_of::<PyDict>() {
            let dict: &Bound<PyDict> = self.0.downcast()?;
            if let Some(value) = dict.get_item(name)? {
                if value.is_instance_of::<PyTuple>() {
                    let tuple: &Bound<PyTuple> = value.downcast()?;
                    return visitor.visit_seq(SeqDeserializer::from_tuple(tuple));
                }
            }
        }
        self.deserialize_any(visitor)
    }

    forward_to_deserialize_any! {
        bool i8 i16 i32 i64 i128 u8 u16 u32 u64 u128 f32 f64 char str string
        bytes byte_buf seq tuple
        map identifier ignored_any
    }
}

struct SeqDeserializer<'py> {
    seq_reversed: Vec<Bound<'py, PyAny>>,
}

impl<'py> SeqDeserializer<'py> {
    fn from_list(list: &Bound<'py, PyList>) -> Self {
        let mut seq_reversed = Vec::new();
        for item in list.iter().rev() {
            seq_reversed.push(item);
        }
        Self { seq_reversed }
    }

    fn from_tuple(tuple: &Bound<'py, PyTuple>) -> Self {
        let mut seq_reversed = Vec::new();
        for item in tuple.iter().rev() {
            seq_reversed.push(item);
        }
        Self { seq_reversed }
    }
}

impl<'de> SeqAccess<'de> for SeqDeserializer<'_> {
    type Error = Error;
    fn next_element_seed<T>(&mut self, seed: T) -> Result<Option<T::Value>>
    where
        T: de::DeserializeSeed<'de>,
    {
        self.seq_reversed.pop().map_or(Ok(None), |value| {
            let value = seed.deserialize(PyAnyDeserializer(value))?;
            Ok(Some(value))
        })
    }
}

struct MapDeserializer<'py> {
    keys: Vec<Bound<'py, PyAny>>,
    values: Vec<Bound<'py, PyAny>>,
}

impl<'py> MapDeserializer<'py> {
    fn new(dict: &Bound<'py, PyDict>) -> Self {
        let mut keys = Vec::new();
        let mut values = Vec::new();
        for (key, value) in dict.iter() {
            keys.push(key);
            values.push(value);
        }
        Self { keys, values }
    }

    fn from_slots(obj: &Bound<'py, PyAny>) -> Result<Self> {
        let mut keys = vec![];
        let mut values = vec![];
        for key in obj.getattr("__slots__")?.try_iter()? {
            let key = key?;
            keys.push(key.clone());
            let v = obj.getattr(key.str()?)?;
            values.push(v);
        }
        Ok(Self { keys, values })
    }
}

impl<'de> MapAccess<'de> for MapDeserializer<'_> {
    type Error = Error;

    fn next_key_seed<K>(&mut self, seed: K) -> Result<Option<K::Value>>
    where
        K: de::DeserializeSeed<'de>,
    {
        if let Some(key) = self.keys.pop() {
            let key = seed.deserialize(PyAnyDeserializer(key))?;
            Ok(Some(key))
        } else {
            Ok(None)
        }
    }

    fn next_value_seed<V>(&mut self, seed: V) -> Result<V::Value>
    where
        V: de::DeserializeSeed<'de>,
    {
        if let Some(value) = self.values.pop() {
            let value = seed.deserialize(PyAnyDeserializer(value))?;
            Ok(value)
        } else {
            unreachable!()
        }
    }
}

// this lifetime is technically no longer 'py
struct EnumDeserializer<'py> {
    variant: &'py str,
    inner: Bound<'py, PyAny>,
}

impl<'de> de::EnumAccess<'de> for EnumDeserializer<'_> {
    type Error = Error;
    type Variant = Self;

    fn variant_seed<V>(self, seed: V) -> Result<(V::Value, Self::Variant)>
    where
        V: de::DeserializeSeed<'de>,
    {
        Ok((
            seed.deserialize(StrDeserializer::<Error>::new(self.variant))?,
            self,
        ))
    }
}

impl<'de> de::VariantAccess<'de> for EnumDeserializer<'_> {
    type Error = Error;

    fn unit_variant(self) -> Result<()> {
        Ok(())
    }

    fn newtype_variant_seed<T>(self, seed: T) -> Result<T::Value>
    where
        T: de::DeserializeSeed<'de>,
    {
        seed.deserialize(PyAnyDeserializer(self.inner))
    }

    fn tuple_variant<V>(self, _len: usize, visitor: V) -> Result<V::Value>
    where
        V: Visitor<'de>,
    {
        PyAnyDeserializer(self.inner).deserialize_seq(visitor)
    }

    fn struct_variant<V>(self, _fields: &'static [&'static str], visitor: V) -> Result<V::Value>
    where
        V: Visitor<'de>,
    {
        PyAnyDeserializer(self.inner).deserialize_map(visitor)
    }
}<|MERGE_RESOLUTION|>--- conflicted
+++ resolved
@@ -328,7 +328,6 @@
         if self.0.is_instance_of::<PyFloat>() {
             return visitor.visit_f64(self.0.extract()?);
         }
-<<<<<<< HEAD
         #[cfg(feature = "dataclass_support")]
         if crate::py_module_cache::is_dataclass(self.0.py(), &self.0)? {
             // Use dataclasses.asdict(obj) to get the dict representtion of the object
@@ -344,21 +343,16 @@
             let dict = model_dump.call0()?;
             return visitor.visit_map(MapDeserializer::new(dict.downcast()?));
         }
-=======
->>>>>>> 8a1b9fd2
         if self.0.hasattr("__dict__")? {
             return visitor.visit_map(MapDeserializer::new(
                 self.0.getattr("__dict__")?.downcast()?,
             ));
         }
-<<<<<<< HEAD
-=======
         if self.0.hasattr("__slots__")? {
             // __slots__ and __dict__ are mutually exclusive, see
             // https://docs.python.org/3/reference/datamodel.html#slots
             return visitor.visit_map(MapDeserializer::from_slots(&self.0)?);
         }
->>>>>>> 8a1b9fd2
         if self.0.is_none() {
             return visitor.visit_none();
         }
